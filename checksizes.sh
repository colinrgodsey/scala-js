#!/bin/sh

REVERSI_EXTDEPS_SIZE=$(stat '-c%s' examples/reversi/target/scala-2.11.0-M7/reversi-extdeps.js)
REVERSI_SELF_SIZE=$(stat '-c%s' examples/reversi/target/scala-2.11.0-M7/reversi.js)
REVERSI_OPT_SIZE=$(stat '-c%s' examples/reversi/target/scala-2.11.0-M7/reversi-opt.js)
echo "Reversi extdeps size = $REVERSI_EXTDEPS_SIZE"
echo "Reversi self size = $REVERSI_SELF_SIZE"
echo "Reversi opt size = $REVERSI_OPT_SIZE"
<<<<<<< HEAD
[ "$REVERSI_EXTDEPS_SIZE" -le 17500000 ] && [ "$REVERSI_SELF_SIZE" -le 68000 ] && [ "$REVERSI_OPT_SIZE" -le 275000 ]
=======
[ "$REVERSI_EXTDEPS_SIZE" -le 23500000 ] && [ "$REVERSI_SELF_SIZE" -le 95000 ] && [ "$REVERSI_OPT_SIZE" -le 285000 ]
>>>>>>> a83cecc3
<|MERGE_RESOLUTION|>--- conflicted
+++ resolved
@@ -6,8 +6,4 @@
 echo "Reversi extdeps size = $REVERSI_EXTDEPS_SIZE"
 echo "Reversi self size = $REVERSI_SELF_SIZE"
 echo "Reversi opt size = $REVERSI_OPT_SIZE"
-<<<<<<< HEAD
-[ "$REVERSI_EXTDEPS_SIZE" -le 17500000 ] && [ "$REVERSI_SELF_SIZE" -le 68000 ] && [ "$REVERSI_OPT_SIZE" -le 275000 ]
-=======
-[ "$REVERSI_EXTDEPS_SIZE" -le 23500000 ] && [ "$REVERSI_SELF_SIZE" -le 95000 ] && [ "$REVERSI_OPT_SIZE" -le 285000 ]
->>>>>>> a83cecc3
+[ "$REVERSI_EXTDEPS_SIZE" -le 20000000 ] && [ "$REVERSI_SELF_SIZE" -le 76000 ] && [ "$REVERSI_OPT_SIZE" -le 275000 ]