language: scala
env:
  - TEST_TASK=scalajs-test/test
script:
<<<<<<< HEAD
  - sbt "${SBT_SETUP}" package testing/test $TEST_TASK
=======
  - sbt package testing/test scalajs-test/test reversi/optimizeJS
  - sh checksizes.sh
>>>>>>> 67336e96
after_success:
  - if [[ "${PUBLISH_ENABLED}" == "true" && "${TRAVIS_PULL_REQUEST}" == "false" && "${TRAVIS_BRANCH}" == "master" && "${PUBLISH_USER}" != "" && "${PUBLISH_PASS}" != "" ]]; then sbt publish; fi
  - if [[ "${PUBLISH_ENABLED}" == "true" && "${TRAVIS_PULL_REQUEST}" == "false" && "${TRAVIS_BRANCH}" == "scala-2.11" && "${PUBLISH_USER}" != "" && "${PUBLISH_PASS}" != "" ]]; then sbt scalajs-compiler/publish scalajs-library/publish scalajs-jasmine-test-framework/publish; fi
scala:
  - 2.11.0-M7
jdk:
  - oraclejdk7
  - openjdk7
matrix:
  include:
    - jdk: openjdk6
      env:
        - PUBLISH_ENABLED=true
        - secure: "gIReAZ60hLtbYTlnNUM508LhhznImVPRO5fHQ/9SY7mqA/ql3EVJ65M43GxzvKjNkZ7thKj1ygYklCQaqXwdszR8xRRM7MNQIUImZhsjXJ0xqorpQf2fmo2sD54Gx/caAI4kx0x/ULm9ZA5QK6hprl8aVqb1o5bYAxfZdx719pE="
        - secure: "CiwH9VZ0Wl/fGsL6XUbXv92TWr+EnX94ICX2cbwwkvPDxmTrdWf8BZOq7JSrfITYvvW3l5U8YWLjCMpa/Cr2C2BD1QPvNXDoeL9cZXA0I2yquQNEfh12Zg5c5bHRtO+CeRHjq06jjEqojqTzp5MK10YXnfzzQFiZ1lt7c/rwmkU="
    - jdk: openjdk6
      env:
        - SBT_SETUP='set scalacOptions in ScalaJSBuild.test += "-Xexperimental"' TEST_TASK=scalajs-test/test
    - jdk: openjdk6
      env:
        - TEST_TASK=scalajs-partest-suite/test
  allow_failures:
    - env:
        - TEST_TASK=scalajs-partest-suite/test
  fast_finish: true<|MERGE_RESOLUTION|>--- conflicted
+++ resolved
@@ -2,12 +2,8 @@
 env:
   - TEST_TASK=scalajs-test/test
 script:
-<<<<<<< HEAD
-  - sbt "${SBT_SETUP}" package testing/test $TEST_TASK
-=======
-  - sbt package testing/test scalajs-test/test reversi/optimizeJS
+  - sbt "${SBT_SETUP}" package testing/test $TEST_TASK reversi/optimizeJS
   - sh checksizes.sh
->>>>>>> 67336e96
 after_success:
   - if [[ "${PUBLISH_ENABLED}" == "true" && "${TRAVIS_PULL_REQUEST}" == "false" && "${TRAVIS_BRANCH}" == "master" && "${PUBLISH_USER}" != "" && "${PUBLISH_PASS}" != "" ]]; then sbt publish; fi
   - if [[ "${PUBLISH_ENABLED}" == "true" && "${TRAVIS_PULL_REQUEST}" == "false" && "${TRAVIS_BRANCH}" == "scala-2.11" && "${PUBLISH_USER}" != "" && "${PUBLISH_PASS}" != "" ]]; then sbt scalajs-compiler/publish scalajs-library/publish scalajs-jasmine-test-framework/publish; fi
