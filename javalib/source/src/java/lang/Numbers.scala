package java.lang

import scala.scalajs.js

abstract class Number extends Object {
  //protected[lang] val isInt: scala.Boolean

  def byteValue(): scala.Byte = intValue.toByte
  def shortValue(): scala.Short = intValue.toShort
  def intValue(): scala.Int
  def longValue(): scala.Long
  def floatValue(): scala.Float
  def doubleValue(): scala.Double

  protected def scala_==(other: Object): scala.Boolean = equals(other)
  /*other match {
    case num:Number if isInt == num.isInt =>
      if (isInt)
        this.intValue == num.intValue
      else
        this.floatValue == num.floatValue

    case chr:Character if isInt =>
      this.intValue == chr.charValue.toInt

    case _ => equals(other)
  }*/
}

////////////////// Byte //////////////////

final class Byte(private val value: scala.Byte) extends Number {
  protected[lang] val isInt = true

  override def byteValue() = value
  override def shortValue() = value.toShort
  def intValue() = value.toInt
  def longValue() = value.toLong
  def floatValue() = value.toFloat
  def doubleValue() = value.toDouble

  override def equals(that: Any) =
    that.isInstanceOf[Byte] && (value == that.asInstanceOf[Byte].value)

  override def toString = (value:js.Number).toString()
}

object Byte {
  val TYPE = classOf[scala.Byte]
  val MIN_VALUE: scala.Byte = -128
  val MAX_VALUE: scala.Byte = 127
  val SIZE: Int = 8

  def valueOf(byteValue: scala.Byte) = new Byte(byteValue)
  def parseByte(s: String): scala.Byte = Integer.parseInt(s).toByte
  def toString(b: scala.Byte) = Integer.valueOf(b.toInt).toString
}

////////////////// Short //////////////////

final class Short(private val value: scala.Short) extends Number {
  protected[lang] val isInt = true

  override def byteValue() = value.toByte
  override def shortValue() = value
  def intValue() = value.toInt
  def longValue() = value.toLong
  def floatValue() = value.toFloat
  def doubleValue() = value.toDouble

  override def equals(that: Any) =
    that.isInstanceOf[Short] && (value == that.asInstanceOf[Short].value)

  override def toString = (value:js.Number).toString()
}

object Short {
  val TYPE = classOf[scala.Short]
  val MIN_VALUE: scala.Short = -32768
  val MAX_VALUE: scala.Short = 32767
  val SIZE: Int = 16

  def valueOf(shortValue: scala.Short) = new Short(shortValue)
  def parseShort(s: String): scala.Short = Integer.parseInt(s).toShort
  def toString(s: scala.Short) = Integer.valueOf(s.toInt).toString

  def reverseBytes(i: scala.Short): scala.Short =
    (((i >>> 8) & 0xff) + ((i & 0xff) << 8)).toShort
}

////////////////// Integer //////////////////

final class Integer(private val value: scala.Int) extends Number {
  protected[lang] val isInt = true

  def intValue() = value
  def longValue() = value.toLong
  def floatValue() = value.toFloat
  def doubleValue() = value.toDouble

  override def equals(that: Any) =
    that.isInstanceOf[Integer] && (value == that.asInstanceOf[Integer].value)

  override def toString = (value:js.Number).toString()
}

object Integer {
  val TYPE = classOf[scala.Int]
  val MIN_VALUE: scala.Int = -2147483648
  val MAX_VALUE: scala.Int = 2147483647
  val SIZE: Int = 32

  def valueOf(intValue: scala.Int) = new Integer(intValue)

  def parseInt(s: String): scala.Int =
    js.parseInt(s).toInt

  def parseInt(s: String, radix: scala.Int): scala.Int =
    js.parseInt(s, radix).toInt

  def toString(i: scala.Int) = valueOf(i).toString

  def bitCount(i: scala.Int): scala.Int = {
    // See http://graphics.stanford.edu/~seander/bithacks.html#CountBitsSetParallel
    // The implicit casts to 32-bit ints due to binary ops make this work in JS too
    val t1 = i - ((i >> 1) & 0x55555555)
    val t2 = (t1 & 0x33333333) + ((t1 >> 2) & 0x33333333)
    ((t2 + (t2 >> 4) & 0xF0F0F0F) * 0x1010101) >> 24
  }

  def reverseBytes(i: scala.Int): scala.Int = {
    val byte3 = i >>> 24
    val byte2 = (i >>> 8) & 0xFF00
    val byte1 = (i << 8) & 0xFF0000
    val byte0 = (i << 24)
    byte0 | byte1 | byte2 | byte3
  }

  def rotateLeft(i: scala.Int, distance: scala.Int): scala.Int = {
    (i << distance) | (i >>> (32-distance))
  }

  def rotateRight(i: scala.Int, distance: scala.Int): scala.Int = {
    (i >>> distance) | (i << (32-distance))
  }

  def signum(i: scala.Int): scala.Int =
    if (i == 0) 0 else if (i < 0) -1 else 1

  def numberOfLeadingZeros(i: scala.Int): scala.Int = {
    // See http://aggregate.org/MAGIC/#Leading%20Zero%20Count
    var x = i
    x |= (x >>> 1)
    x |= (x >>> 2)
    x |= (x >>> 4)
    x |= (x >>> 8)
    x |= (x >>> 16)
    32 - bitCount(x)
  }

  def numberOfTrailingZeros(i: scala.Int): scala.Int =
    // See http://aggregate.org/MAGIC/#Trailing%20Zero%20Count
    bitCount((i & -i) - 1)

  def toBinaryString(i: scala.Int): String = (i:js.Number).toString(2)
  def toHexString(i: scala.Int): String = (i:js.Number).toString(16)
  def toOctalString(i: scala.Int): String = (i:js.Number).toString(8)
}

////////////////// Long //////////////////

final class Long(private val value: scala.Long) extends Number {
  import scala.scalajs.runtime.Long.{fromRuntimeLong, toRuntimeLong}
  
  protected[lang] val isInt = true

  override def byteValue() = toRuntimeLong(value).toByte
  override def shortValue() = toRuntimeLong(value).toShort
  def intValue() = toRuntimeLong(value).toInt
  def longValue() = value
  def floatValue() = toRuntimeLong(value).toFloat
  def doubleValue() = toRuntimeLong(value).toDouble

  override def equals(that: Any) =
    that.isInstanceOf[Long] && (value == that.asInstanceOf[Long].value)

  override def toString = toRuntimeLong(value).toString()
}

object Long {
  import scala.scalajs.runtime.{ Long => RTLong }
  import RTLong.{fromRuntimeLong, toRuntimeLong}
  
  val TYPE = classOf[scala.Long]
  val MIN_VALUE: scala.Long = -9223372036854775808L
  val MAX_VALUE: scala.Long = 9223372036854775807L
  val SIZE: Int = 64

  def valueOf(longValue: scala.Long) = new Long(longValue)
  def parseLong(s: String): scala.Long = fromRuntimeLong(RTLong.fromString(s))
  def toString(l: scala.Long) = toRuntimeLong(l).toString

  def bitCount(i: scala.Long): scala.Int = toRuntimeLong(i).bitCount

<<<<<<< HEAD
  def bitCount(i: scala.Long): scala.Int = {
    val t1 = i - ((i >> 1) & 0x5555555555555555L)
    val t2 = (t1 & 0x3333333333333333L) + ((t1 >> 2) & 0x3333333333333333L)
    val t3 = (((t2 + (t2 >> 4)) & 0xF0F0F0F0F0F0F0FL) * 0x101010101010101L) >> 56
    t3.toInt
  }

=======
>>>>>>> 55c824cc
  def reverseBytes(i: scala.Long): scala.Long = sys.error("unimplemented")
  def rotateLeft(i: scala.Long, distance: scala.Int): scala.Long = sys.error("unimplemented")
  def rotateRight(i: scala.Long, distance: scala.Int): scala.Long = sys.error("unimplemented")

  def signum(i: scala.Long): scala.Long =
    if (i == 0) 0 else if (i < 0) -1 else 1

  def toBinaryString(l: scala.Long): String =
    dropLZ(toRuntimeLong(l).toBinaryString)
  def toHexString(l: scala.Long): String =
    dropLZ(toRuntimeLong(l).toHexString)
  def toOctalString(l: scala.Long): String =
    dropLZ(toRuntimeLong(l).toOctalString)

  private def dropLZ(s: String) = s.dropWhile(_ == '0').padTo(1, '0')
}

////////////////// Float //////////////////

final class Float(private val value: scala.Float) extends Number {
  protected[lang] val isInt = false

  override def byteValue() = value.toByte
  override def shortValue() = value.toShort
  def intValue() = value.toInt
  def longValue() = value.toLong
  def floatValue() = value
  def doubleValue() = value.toDouble

  override def equals(that: Any) =
    that.isInstanceOf[Float] && (value == that.asInstanceOf[Float].value)

  override def toString = {
    val s = (value: js.Number).toString()
    if (s.indexOf(".") < 0) s + ".0" else s
  }

  def isNaN: scala.Boolean = Float.isNaN(value)
}

object Float {
  val TYPE = classOf[scala.Float]
  val POSITIVE_INFINITY = js.Number.POSITIVE_INFINITY.toFloat
  val NEGATIVE_INFINITY = js.Number.NEGATIVE_INFINITY.toFloat
  val NaN = js.Number.NaN.toFloat
  val MAX_VALUE = js.Number.MAX_VALUE.toFloat // 0x1.fffffeP+127f
  val MIN_NORMAL = 0.0f // 0x1.0p-126f
  val MIN_VALUE = js.Number.MIN_VALUE.toFloat // 0x0.000002P-126f
  val MAX_EXPONENT = 127
  val MIN_EXPONENT = -126
  val SIZE = 32

  def valueOf(floatValue: scala.Float) = new Float(floatValue)

  def parseFloat(s: String): scala.Float =
    js.parseFloat(s).toFloat

  def toString(f: scala.Float) = valueOf(f).toString

  def compare(a: scala.Float, b: scala.Float): scala.Int = {
    if (a == b) 0
    else if (a < b) -1
    else 1
  }

  def isNaN(v: scala.Float): scala.Boolean = js.isNaN(v)
  def isInfinite(v: scala.Float): scala.Boolean =
    !js.isFinite(v) && !js.isNaN(v)

  def intBitsToFloat(bits: scala.Int): scala.Float = sys.error("unimplemented")
  def floatToIntBits(value: scala.Float): scala.Int = sys.error("unimplemented")
}

////////////////// Double //////////////////

final class Double(private val value: scala.Double) extends Number {
  protected[lang] val isInt = false

  override def byteValue() = value.toByte
  override def shortValue() = value.toShort
  def intValue() = value.toInt
  def longValue() = value.toLong
  def floatValue() = value.toFloat
  def doubleValue() = value

  override def equals(that: Any) =
    that.isInstanceOf[Double] && (value == that.asInstanceOf[Double].value)

  override def toString = {
    val s = (value: js.Number).toString()
    if (s.indexOf(".") < 0) s + ".0" else s
  }

  def isNaN: scala.Boolean = Double.isNaN(value)
}

object Double {
  val TYPE = classOf[scala.Double]
  val POSITIVE_INFINITY = js.Number.POSITIVE_INFINITY.toDouble
  val NEGATIVE_INFINITY = js.Number.NEGATIVE_INFINITY.toDouble
  val NaN = js.Number.NaN.toDouble
  val MAX_VALUE = js.Number.MAX_VALUE // 0x1.fffffffffffffP+1023
  val MIN_NORMAL = 0.0d // 0x1.0p-1022
  val MIN_VALUE = js.Number.MIN_VALUE // 0x0.0000000000001P-1022
  val MAX_EXPONENT = 1023
  val MIN_EXPONENT = -1022
  val SIZE = 64

  def valueOf(doubleValue: scala.Double) = new Double(doubleValue)
  def parseDouble(s: String): scala.Double = Float.parseFloat(s).toDouble
  def toString(d: scala.Double) = Float.valueOf(d.toFloat).toString

  def compare(a: scala.Double, b: scala.Double): scala.Int = {
    if (a == b) 0
    else if (a < b) -1
    else 1
  }

  def isNaN(v: scala.Double): scala.Boolean = js.isNaN(v)
  def isInfinite(v: scala.Double): scala.Boolean =
    !js.isFinite(v) && !js.isNaN(v)

  def longBitsToDouble(bits: scala.Long): scala.Double = sys.error("unimplemented")
  def doubleToLongBits(value: scala.Double): scala.Long = sys.error("unimplemented")
}<|MERGE_RESOLUTION|>--- conflicted
+++ resolved
@@ -171,7 +171,7 @@
 
 final class Long(private val value: scala.Long) extends Number {
   import scala.scalajs.runtime.Long.{fromRuntimeLong, toRuntimeLong}
-  
+
   protected[lang] val isInt = true
 
   override def byteValue() = toRuntimeLong(value).toByte
@@ -190,7 +190,7 @@
 object Long {
   import scala.scalajs.runtime.{ Long => RTLong }
   import RTLong.{fromRuntimeLong, toRuntimeLong}
-  
+
   val TYPE = classOf[scala.Long]
   val MIN_VALUE: scala.Long = -9223372036854775808L
   val MAX_VALUE: scala.Long = 9223372036854775807L
@@ -202,16 +202,6 @@
 
   def bitCount(i: scala.Long): scala.Int = toRuntimeLong(i).bitCount
 
-<<<<<<< HEAD
-  def bitCount(i: scala.Long): scala.Int = {
-    val t1 = i - ((i >> 1) & 0x5555555555555555L)
-    val t2 = (t1 & 0x3333333333333333L) + ((t1 >> 2) & 0x3333333333333333L)
-    val t3 = (((t2 + (t2 >> 4)) & 0xF0F0F0F0F0F0F0FL) * 0x101010101010101L) >> 56
-    t3.toInt
-  }
-
-=======
->>>>>>> 55c824cc
   def reverseBytes(i: scala.Long): scala.Long = sys.error("unimplemented")
   def rotateLeft(i: scala.Long, distance: scala.Int): scala.Long = sys.error("unimplemented")
   def rotateRight(i: scala.Long, distance: scala.Int): scala.Long = sys.error("unimplemented")
